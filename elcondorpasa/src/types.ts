// Telegram user state for bot manager
export interface TelegramUserState {
  step: "waiting_email" | "waiting_otp";
  email?: string;
  expiresAt?: Date;
}
import { LucideIcon } from "lucide-react";
import { ObjectId } from "mongodb";

//! Telegram Integration Types
export interface TelegramUserState {
  step: "waiting_email" | "waiting_otp";
  email?: string;
  expiresAt?: Date;
}

export interface TelegramOTP {
  code: string;
  generatedAt: Date;
  expiresAt: Date;
  isUsed: boolean;
}

export interface PendingTelegramVerification {
  email: string;
  chatId: number;
  telegramName: string;
  telegramUsername?: string;
  initiatedAt: Date;
  expiresAt: Date;
}

//! User Types
export type NewUserType = {
  _id?: ObjectId;
  username: string;
  name: string;
  email: string;
  password: string;
  phone: string;
  telegram: boolean;
  telegramChatId?: number;
  telegramUsername?: string;
  telegramOTP?: TelegramOTP;
  pendingTelegramVerification?: PendingTelegramVerification;
  reeruToken: number;
};

export type User = {
  emailUsername: string;
  password: string;
};

//! Database Models
export interface UserModel {
  _id?: ObjectId;
  name: string;
  username: string;
  email: string;
  password: string;
  phone: string;
  telegram: boolean;
  telegramChatId?: number;
  telegramUsername?: string;
  telegramOTP?: TelegramOTP;
  pendingTelegramVerification?: PendingTelegramVerification;
  reeruToken: number;
}

export interface Package {
  _id?: ObjectId;
  name: string;
  reeruToken: number;
  price: number;
}

export interface Transaction {
  _id?: ObjectId;
  packageId: ObjectId;
  userId: ObjectId;
  status: "pending" | "paid" | "failed" | "expired";
  amount: number;
  order_id?: string;
  created_at: Date;
  updated_at: Date;
}

//! Landing Page Types
export interface Step {
  icon: React.ComponentType<{ className?: string }>;
  title: string;
  desc: string;
}

export interface PricingTier {
  name: string;
  tokens: number;
  price: number;
  desc: string;
  features: string[];
  popular: boolean;
  icon: React.ElementType;
  color: string;
  bgGradient: string;
}

export interface Feature {
  icon: React.ComponentType<{ className?: string }>;
  title: string;
  desc: string;
}

export interface Testimonial {
  quote: string;
  author: string;
  role: string;
}

export interface Stat {
  icon: React.ComponentType<{ className?: string }>;
  text: string;
}

//! Authentication Types
export interface GoogleResponse {
  credential: string;
}

export interface LoginResponse {
  message?: string;
  user?: {
    name?: string;
    email?: string;
  };
}

export interface AuthResponse {
  message?: string;
  user?: {
    name?: string;
    email?: string;
  };
}

export interface FormField {
  id: string;
  name: string;
  type: string;
  placeholder: string;
  label: string;
  icon: LucideIcon;
}

//! Dashboard Types
export interface TrendingVideo {
  id: string;
  title: string;
  thumbnail: string;
  description: string;
  url: string;
  views: string;
  duration: string;
  channel: string;
}

export interface ModalProps {
  isOpen: boolean;
  onClose: () => void;
  video: TrendingVideo | null;
  onGenerateClip: (url: string) => void;
}

export interface VideoCardProps {
  video: TrendingVideo;
  onClick: () => void;
  index?: number;
  isVisible?: boolean;
}

export interface UserPreferences {
  contentPreference?: string;
  languagePreference?: string;
}

export interface StreamingProgressProps {
  message: string;
}

export interface LoadingModalProps {
  isOpen: boolean;
}

export interface ScrollDirection {
  direction: "left" | "right";
}

//! Klap API Types
export interface KlapStreamData {
  status: string;
  message: string;
  progress: number;
  task_id?: string;
  project_id?: string;
  short?: {
    id: string;
    title: string;
    virality_score: number;
    transcript: string;
    description: string;
    captions: {
      tiktok: string;
      youtube: string;
      linkedin: string;
      instagram: string;
    };
    export_status: string;
    download_url: string;
    export_id: string;
  };
}

export interface ProcessingState {
  isProcessing: boolean;
  taskId?: string;
  projectId?: string;
  progress: number;
  message: string;
  status: string;
}

export interface VideoResult {
  title: string;
  virality_score: number;
  description: string;
  captions: {
    tiktok: string;
    youtube: string;
    linkedin: string;
    instagram: string;
  };
  download_url: string;
}

//! YouTube Integration Types
export interface YouTubeData {
  accessToken: string;
  refreshToken: string;
  expiryDate: number;
  channelName: string;
  email: string;
  connected: boolean;
  connectedAt: Date;
  uploads?: YouTubeUpload[];
}

export interface YouTubeUpload {
  videoId: string;
  title: string;
  uploadedAt: Date;
}

//! Types for your-clip
export interface VideoShort {
  title: string;
  download_url: string;
  created_at: string;
  virality_score?: number;
  description?: string;
  captions?: {
    tiktok: string;
    youtube: string;
    linkedin: string;
    instagram: string;
  };
}

export interface UserShortsResponse {
  _id: string;
  userid: string;
  createdAt: string;
  shorts: VideoShort[];
  updatedAt: string;
}

export interface PlatformConfig {
  icon: string;
  color: string;
}

export type PlatformType = "tiktok" | "youtube" | "linkedin" | "instagram";

//! Telegram API Response Types
export interface TelegramApiResponse {
  success: boolean;
  message: string;
  user?: {
    name: string;
    email: string;
    telegramUsername?: string;
  };
  errorCode?: string;
}

export interface OTPStatusData {
  isConnected: boolean;
  telegramUsername?: string;
  hasActiveOTP: boolean;
  otpCode?: string;
  otpExpiresAt?: Date;
}

<<<<<<< HEAD
//! Gemini API Response Types
=======
//dari gemini
>>>>>>> 869b986e
export interface CachedVideo {
  title: string;
  creator: string;
  thumbnailUrl: string;
  videoUrl: string;
  viewCount: number;
  duration: string;
  reasoning: string;
  videoId: string;
<<<<<<< HEAD
}

export interface VideoStreamChunk {
  type: "video";
  data: CachedVideo;
}

export interface ProgressStreamChunk {
  type: "progress";
  progressType: string;
  message: string;
}

export interface VideoResponse {
  type: "video";
  data: CachedVideo;
  index: number;
  totalCount: number;
}

export interface CompletionResponse {
  type: "complete";
  data: {
    videos: CachedVideo[];
  };
  userId: string;
  source: string;
  timestamp: string;
  contentPreference: string;
  languagePreference: string;
  isExhaustedRefresh: boolean;
}

export interface ErrorResponse {
  type: "error";
  error: string;
  message: string;
}

export type StreamChunk = VideoStreamChunk | ProgressStreamChunk | string;

//! YouTube API Response Types
export interface YouTubeThumbnail {
  url: string;
  width?: number;
  height?: number;
}

export interface YouTubeThumbnails {
  default: YouTubeThumbnail;
  medium?: YouTubeThumbnail;
  high?: YouTubeThumbnail;
  standard?: YouTubeThumbnail;
  maxres?: YouTubeThumbnail;
}

export interface YouTubeSnippet {
  publishedAt: string;
  channelId: string;
  title: string;
  description: string;
  thumbnails: YouTubeThumbnails;
  channelTitle: string;
  tags?: string[];
  categoryId?: string;
  liveBroadcastContent?: string;
  localized?: {
    title: string;
    description: string;
  };
}

export interface YouTubeSearchItem {
  kind: string;
  etag: string;
  id: {
    kind: string;
    videoId: string;
  };
  snippet: YouTubeSnippet;
}

export interface YouTubeSearchResponse {
  kind: string;
  etag: string;
  nextPageToken?: string;
  regionCode?: string;
  pageInfo: {
    totalResults: number;
    resultsPerPage: number;
  };
  items: YouTubeSearchItem[];
}

export interface YouTubeContentDetails {
  duration: string;
  dimension: string;
  definition: string;
  caption: string;
  licensedContent: boolean;
  regionRestriction?: {
    allowed?: string[];
    blocked?: string[];
  };
}

export interface YouTubeStatistics {
  viewCount: string;
  likeCount?: string;
  dislikeCount?: string;
  favoriteCount?: string;
  commentCount?: string;
}

export interface YouTubeVideoDetails {
  kind: string;
  etag: string;
  id: string;
  snippet?: YouTubeSnippet;
  contentDetails?: YouTubeContentDetails;
  statistics?: YouTubeStatistics;
}

export interface YouTubeVideoDetailsResponse {
  kind: string;
  etag: string;
  pageInfo: {
    totalResults: number;
    resultsPerPage: number;
  };
  items: YouTubeVideoDetails[];
}

//! Processed Video Types
export interface VideoSearchResult {
  videoId: string;
  title: string;
  creator: string;
  thumbnailUrl: string;
  videoUrl: string;
  duration: string;
  viewCount: number;
  durationMinutes: number;
  publishedAt: string;
  description: string;
}

//! Cache and Pool Types
export interface VideoPool {
  videos: CachedVideo[];
  timestamp: number;
  query: string;
}

export interface UserDayCache {
  videos: CachedVideo[];
  refreshCount: number;
  date: string;
}

export interface RefreshStatus {
  canRefresh: boolean;
  count: number;
}

//! Utility Types
export interface HtmlEntities {
  [key: string]: string;
}

//! Extended Klap API Types
export interface SSEUpdateData {
  status: string;
  message: string;
  progress?: number;
  tokens_remaining?: number;
  task_id?: string;
  attempt?: number;
  max_attempts?: number;
  project_id?: string;
  total_shorts?: number;
  short_info?: {
    title: string;
    virality_score: number;
    id: string;
  };
  export_id?: string;
  download_url?: string;
  error?: string;
  error_code?: string;
  error_details?: string;
  final_status?: string;
  result_data?: unknown;
  debug_info?: {
    response_type: string;
    response_keys: string[] | null;
    is_array: boolean;
    response_sample: unknown;
  };
  suggestion?: string;
  wait_time?: number;
  export_status?: string;
  short?: ExportedShort;
  short_title?: string;
  virality_score?: number;
}

export interface ExportedShort {
  id: string;
  title: string;
  virality_score: number;
  duration?: number;
  transcript?: string;
  description?: string;
  captions?: PublicationCaptions;
  export_status: string;
  download_url: string | null;
  export_id: string;
}

export interface PublicationCaptions {
  tiktok?: string;
  youtube?: string;
  linkedin?: string;
  instagram?: string;
}

export interface TaskPayload {
  source_video_url: string;
  target_clip_count: number;
  max_clip_count: number;
  min_duration: number;
  max_duration: number;
  target_duration: number;
  editing_options: {
    captions: boolean;
    reframe: boolean;
    emojis: boolean;
    intro_title: boolean;
    remove_silences: boolean;
    width: number;
    height: number;
  };
}

export interface TaskResponse {
  id: string;
  status?: string;
  error_code?: string;
  message?: string;
}

export interface PollResponse {
  status: string;
  output_id?: string;
  error?: unknown;
}

export interface KlapShort {
  id: string;
  name: string;
  folder_id: string;
  virality_score: number;
  virality_score_explanation?: string;
  duration?: number;
  transcript_text?: string;
  publication_captions?: PublicationCaptions;
}

export interface ExportResponse {
  id: string;
  status?: string;
  src_url?: string;
  download_url?: string;
}

export interface ProjectResponse {
  shorts?: KlapShort[];
  data?: KlapShort[];
  results?: KlapShort[];
  items?: KlapShort[];
}

export interface UserShort {
  title: string;
  virality_score: number;
  description?: string;
  captions: {
    tiktok: string;
    youtube: string;
    linkedin: string;
    instagram: string;
  };
  download_url: string;
  created_at?: Date;
}

export interface UserShortsDocument {
  _id?: ObjectId;
  userid: string;
  shorts: UserShort[];
  createdAt?: Date;
  updatedAt?: Date;
}

export interface UserDocument {
  _id: ObjectId;
  username: string;
  name: string;
  email: string;
  password: string;
  reeruToken: number;
  isProcessingVideo?: boolean;
  telegramChatId?: number;
}

export interface UserPreference {
  userId: string;
  languagePreference?: string;
}

//! Video and History Types
export interface Video {
  title: string;
  creator: string;
  thumbnailUrl: string;
  videoUrl: string;
  viewCount: number;
  duration: string;
  reasoning: string;
}

export interface History {
  _id?: ObjectId;
  userId: string;
  contentPreference: string;
  languagePreference: string;
  videos: Video[];
  source: string;
  timestamp: Date;
  createdAt?: Date;
=======
>>>>>>> 869b986e
}<|MERGE_RESOLUTION|>--- conflicted
+++ resolved
@@ -309,11 +309,7 @@
   otpExpiresAt?: Date;
 }
 
-<<<<<<< HEAD
 //! Gemini API Response Types
-=======
-//dari gemini
->>>>>>> 869b986e
 export interface CachedVideo {
   title: string;
   creator: string;
@@ -323,7 +319,6 @@
   duration: string;
   reasoning: string;
   videoId: string;
-<<<<<<< HEAD
 }
 
 export interface VideoStreamChunk {
@@ -665,6 +660,4 @@
   source: string;
   timestamp: Date;
   createdAt?: Date;
-=======
->>>>>>> 869b986e
 }