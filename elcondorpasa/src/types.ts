import { LucideIcon } from "lucide-react";
import { ObjectId } from "mongodb";

//! Telegram Integration Types
export interface TelegramOTP {
  code: string;
  generatedAt: Date;
  expiresAt: Date;
  isUsed: boolean;
}

export interface PendingTelegramVerification {
  email: string;
  chatId: number;
  telegramName: string;
  telegramUsername?: string;
  initiatedAt: Date;
  expiresAt: Date;
}

//! User Types
export type NewUserType = {
  _id?: ObjectId;
  username: string;
  name: string;
  email: string;
  password: string;
  phone: string;
  telegram: boolean;
  telegramChatId?: number;
  telegramUsername?: string;
  telegramOTP?: TelegramOTP;
  pendingTelegramVerification?: PendingTelegramVerification;
  reeruToken: number;
};

export type User = {
  emailUsername: string;
  password: string;
};

//! Database Models
export interface UserModel {
  _id?: ObjectId;
  name: string;
  username: string;
  email: string;
  password: string;
  phone: string;
  telegram: boolean;
  telegramChatId?: number;
  telegramUsername?: string;
  telegramOTP?: TelegramOTP;
  pendingTelegramVerification?: PendingTelegramVerification;
  reeruToken: number;
}

export interface Package {
  _id?: ObjectId;
  name: string;
  reeruToken: number;
  price: number;
}

export interface Transaction {
  _id?: ObjectId;
  packageId: ObjectId;
  userId: ObjectId;
  status: "pending" | "paid" | "failed" | "expired";
  amount: number;
  order_id?: string;
  created_at: Date;
  updated_at: Date;
}

//! Landing Page Types
export interface Step {
  icon: React.ComponentType<{ className?: string }>;
  title: string;
  desc: string;
}

export interface PricingTier {
  name: string;
  tokens: number;
  desc: string;
  popular: boolean;
}

export interface Feature {
  icon: React.ComponentType<{ className?: string }>;
  title: string;
  desc: string;
}

export interface Testimonial {
  quote: string;
  author: string;
  role: string;
}

export interface Stat {
  icon: React.ComponentType<{ className?: string }>;
  text: string;
}

//! Authentication Types
export interface GoogleResponse {
  credential: string;
}

export interface LoginResponse {
  message?: string;
  user?: {
    name?: string;
    email?: string;
  };
}

export interface AuthResponse {
  message?: string;
  user?: {
    name?: string;
    email?: string;
  };
}

export interface FormField {
  id: string;
  name: string;
  type: string;
  placeholder: string;
  label: string;
  icon: LucideIcon;
}

//! Dashboard Types
export interface TrendingVideo {
  id: string;
  title: string;
  thumbnail: string;
  description: string;
  url: string;
  views: string;
  duration: string;
  channel: string;
}

export interface ModalProps {
  isOpen: boolean;
  onClose: () => void;
  video: TrendingVideo | null;
  onGenerateClip: (url: string) => void;
}

export interface VideoCardProps {
  video: TrendingVideo;
  onClick: () => void;
  index?: number;
  isVisible?: boolean;
}

export interface UserPreferences {
  contentPreference?: string;
  languagePreference?: string;
}

export interface StreamingProgressProps {
  message: string;
}

export interface LoadingModalProps {
  isOpen: boolean;
}

export interface ScrollDirection {
  direction: "left" | "right";
}

//! Klap API Types
export interface KlapStreamData {
  status: string;
  message: string;
  progress: number;
  task_id?: string;
  project_id?: string;
  short?: {
    id: string;
    title: string;
    virality_score: number;
    transcript: string;
    description: string;
    captions: {
      tiktok: string;
      youtube: string;
      linkedin: string;
      instagram: string;
    };
    export_status: string;
    download_url: string;
    export_id: string;
  };
}

export interface ProcessingState {
  isProcessing: boolean;
  taskId?: string;
  projectId?: string;
  progress: number;
  message: string;
  status: string;
}

export interface VideoResult {
  title: string;
  virality_score: number;
  captions: {
    tiktok: string;
    youtube: string;
    linkedin: string;
    instagram: string;
  };
  download_url: string;
}

//! YouTube Integration Types
export interface YouTubeData {
  accessToken: string;
  refreshToken: string;
  expiryDate: number;
  channelName: string;
  email: string;
  connected: boolean;
  connectedAt: Date;
  uploads?: YouTubeUpload[];
}

export interface YouTubeUpload {
  videoId: string;
  title: string;
  uploadedAt: Date;
}

<<<<<<< HEAD
//! Types for your-clip
export interface VideoShort {
  title: string;
  download_url: string;
  created_at: string;
  virality_score?: number;
  captions?: {
    tiktok: string;
    youtube: string;
    linkedin: string;
    instagram: string;
  };
}

export interface UserShortsResponse {
  _id: string;
  userid: string;
  createdAt: string;
  shorts: VideoShort[];
  updatedAt: string;
}

export interface PlatformConfig {
  icon: string;
  color: string;
}

export type PlatformType = "tiktok" | "youtube" | "linkedin" | "instagram";
=======
//! Telegram API Response Types
export interface TelegramApiResponse {
  success: boolean;
  message: string;
  user?: {
    name: string;
    email: string;
    telegramUsername?: string;
  };
  errorCode?: string;
}

export interface OTPStatusData {
  isConnected: boolean;
  telegramUsername?: string;
  hasActiveOTP: boolean;
  otpCode?: string;
  otpExpiresAt?: Date;
}
>>>>>>> 9588476d
<|MERGE_RESOLUTION|>--- conflicted
+++ resolved
@@ -241,7 +241,6 @@
   uploadedAt: Date;
 }
 
-<<<<<<< HEAD
 //! Types for your-clip
 export interface VideoShort {
   title: string;
@@ -270,7 +269,7 @@
 }
 
 export type PlatformType = "tiktok" | "youtube" | "linkedin" | "instagram";
-=======
+
 //! Telegram API Response Types
 export interface TelegramApiResponse {
   success: boolean;
@@ -290,4 +289,3 @@
   otpCode?: string;
   otpExpiresAt?: Date;
 }
->>>>>>> 9588476d
