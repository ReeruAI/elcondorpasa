// telegramBot.ts
// This file should only be imported in Node.js runtime
import TelegramBot from "node-telegram-bot-api";
import axios from "axios";
import type { CallbackQuery, Message } from "node-telegram-bot-api";
import type CronServiceType from "@/lib/cronService";

<<<<<<< HEAD
// Type definitions for SSE data
interface SSEBaseData {
  status: string;
  message: string;
  progress?: number;
  tokens_remaining?: number;
  task_id?: string;
  project_id?: string;
  error?: string;
  error_code?: string;
}

interface SSECompletedData extends SSEBaseData {
  status: "completed";
  short: {
    id: string;
    title: string;
    virality_score: number;
    duration?: number;
    transcript?: string;
    description?: string;
    captions?:
      | {
          tiktok?: string;
          youtube?: string;
          linkedin?: string;
          instagram?: string;
        }
      | string;
    export_status?: string;
    download_url?: string;
    export_id?: string;
  };
}

interface SSEErrorData extends SSEBaseData {
  status: "error";
  error_code?: string;
  error_details?: string;
}

type SSEData = SSECompletedData | SSEErrorData | SSEBaseData;

// User state types
interface UserState {
  step: "waiting_email" | "waiting_otp";
  email?: string;
  expiresAt?: Date;
}

// API Response types
interface EmailLinkingResponse {
  success: boolean;
  message?: string;
  user?: {
    name: string;
    email: string;
  };
}

interface CompleteLinkingResponse {
  success: boolean;
  message?: string;
  user?: {
    name: string;
    email: string;
  };
}

interface CheckStatusResponse {
  success: boolean;
  user?: {
    name: string;
    email: string;
  };
}

interface UnlinkResponse {
  success: boolean;
  user?: {
    name: string;
    email: string;
  };
}

=======
>>>>>>> 1d54a48d
// Prevent initialization during build or in non-runtime environments
const shouldInitialize =
  process.env.NEXT_RUNTIME === "nodejs" &&
  process.env.NODE_ENV !== "test" &&
  typeof window === "undefined" && // Ensure we're on server side
  !process.env.NEXT_PHASE; // Prevent during build phases

let bot: TelegramBot | null = null;
let cronService: CronServiceType | null = null;

if (shouldInitialize) {
  const token = process.env.TELEGRAM_BOT_TOKEN as string;

  if (token) {
    bot = new TelegramBot(token, { polling: true });
    console.log("🤖 Telegram Bot started successfully");

    // Dynamically import CronService only when bot is initialized
    import("@/lib/cronService")
      .then((module) => {
        console.log("🔧 Initializing CronService in telegramBot.ts");
        cronService = module.default.getInstance();
      })
      .catch((error) => {
        console.error("❌ Failed to initialize CronService:", error);
      });

    // Store user states (in production, use Redis or database)
<<<<<<< HEAD
    const userStates = new Map<number, UserState>();
=======
    const userStates = new Map<
      number,
      {
        step: "waiting_email" | "waiting_otp";
        email?: string;
        expiresAt?: Date;
      }
    >();
>>>>>>> 1d54a48d

    // Helper function to process video with Klap API
    const processVideoWithKlap = async (
      videoUrl: string,
      chatId: number,
      userId: string
    ) => {
      const API_URL = `${
        process.env.API_BASE_URL || "http://localhost:3000"
      }/api/klap`;
<<<<<<< HEAD

=======
      // use userId for tracking purposes
      console.log(
        `📹 Processing video for chatId: ${chatId}, userId: ${userId}`
      );
>>>>>>> 1d54a48d
      try {
        // Send initial processing message
        if (bot) {
          await bot.sendMessage(
            chatId,
            `🎬 *Generating Short/Reel*\n\n` +
              `Processing video:\n${videoUrl}\n\n` +
              `⏳ This may take a moment. We'll notify you when it's ready!`,
            {
              parse_mode: "Markdown",
            }
          );
        }

        // Make request to backend and wait for final result
        const response = await fetch(API_URL, {
          method: "POST",
          headers: {
            "Content-Type": "application/json",
            "x-telegram-chat-id": chatId.toString(),
          },
          body: JSON.stringify({ video_url: videoUrl }),
        });

        if (!response.ok) {
          throw new Error(`API responded with status: ${response.status}`);
        }

        // Read the entire response (not streaming)
        const reader = response.body?.getReader();
        const decoder = new TextDecoder();
        let buffer = "";
        let finalData = null;
        if (!reader) {
          throw new Error("No response body");
        }
<<<<<<< HEAD

        let lastData: SSEData | null = null;
        let buffer = "";

        // Read the entire stream
        while (true) {
          const { done, value } = await reader.read();
          if (done) break;

          buffer += decoder.decode(value, { stream: true });

          // Process complete SSE messages
          const lines = buffer.split("\n");
          buffer = lines.pop() || ""; // Keep incomplete line in buffer

          for (const line of lines) {
            if (line.startsWith("data: ")) {
              try {
                const data = JSON.parse(line.slice(6)) as SSEData;
                lastData = data; // Keep track of the last data

                // You can optionally send intermediate updates here if needed
                // For now, we'll just wait for the final result
              } catch (e) {
                // Ignore parse errors
                console.log("❌ Error parsing SSE data:", e);
              }
            }
          }
        }

        // Type guard for completed status
        const isCompletedData = (
          data: SSEData | null
        ): data is SSECompletedData => {
          return (
            data !== null && data.status === "completed" && "short" in data
          );
        };

        // Type guard for error status
        const isErrorData = (data: SSEData | null): data is SSEErrorData => {
          return data !== null && data.status === "error";
        };

        // Check the final result
        if (isCompletedData(lastData) && bot) {
          const short = lastData.short;

          // Extract caption string
          let captionText = "No caption generated";
          if (typeof short.captions === "string") {
            captionText = short.captions;
          } else if (short.captions?.tiktok) {
            captionText = short.captions.tiktok;
          }

          // Send success message with video details
=======
        while (true) {
          const { done, value } = await reader.read();
          if (done) break;
          buffer += decoder.decode(value, { stream: true });
        }
        // Parse all SSE lines and get the last one
        const lines = buffer.split("\n").filter((l) => l.startsWith("data: "));
        if (lines.length > 0) {
          try {
            finalData = JSON.parse(lines[lines.length - 1].slice(6).trim());
          } catch (e) {
            console.error("❌ Failed to parse final data:", e);
            finalData = null;
          }
        }
        // Send final message
        if (
          finalData &&
          finalData.status === "completed" &&
          finalData.short &&
          bot
        ) {
          const short = finalData.short;
>>>>>>> 1d54a48d
          const completionMessage =
            `✅ *Video Ready!*\n\n` +
            `🎬 *Title:* ${short.title}\n` +
            `🎯 *Virality Score:* ${short.virality_score}/100\n` +
<<<<<<< HEAD
            `💡 *Analysis:*\n_${
              short.description || "No analysis available"
            }_\n\n` +
            `📝 *Caption suggestion:*\n${captionText}\n\n` +
            `🪙 *Tokens remaining:* ${lastData.tokens_remaining || 0}\n\n` +
=======
            `💡 *Analysis:*\n_${short.description}_\n\n` +
            `📝 *Caption suggestion:*\n${
              short.captions?.tiktok || short.captions || "No caption generated"
            }\n\n` +
            `🪙 *Tokens remaining:* ${finalData.tokens_remaining || 0}\n\n` +
>>>>>>> 1d54a48d
            `🌐 *View your short:* [Open Dashboard](${
              process.env.API_BASE_URL || "http://localhost:3000"
            }/your-clip)\n` +
            `🔗 *Original:* [View on YouTube](${videoUrl})`;
<<<<<<< HEAD

=======
>>>>>>> 1d54a48d
          await bot.sendMessage(chatId, completionMessage, {
            parse_mode: "Markdown",
            disable_web_page_preview: true,
          });
<<<<<<< HEAD

          // Send download link message
=======
>>>>>>> 1d54a48d
          await bot.sendMessage(
            chatId,
            `🎉 *Success!*\n\n` +
              `Your short "${short.title}" is ready!\n\n` +
              `📱 *View & Download:* [${
                process.env.API_BASE_URL || "http://localhost:3000"
              }/your-clip](${
                process.env.API_BASE_URL || "http://localhost:3000"
              }/your-clip)\n\n` +
<<<<<<< HEAD
              `💾 *Direct download:* ${short.download_url || "Not available"}`,
=======
              `💾 *Direct download:* ${short.download_url}`,
>>>>>>> 1d54a48d
            {
              parse_mode: "Markdown",
              disable_web_page_preview: false,
            }
          );
        } else {
          // Send error message if failed
          let errorMessage = `❌ *Processing Failed*\n\n`;
          if (finalData && finalData.message) {
            errorMessage += `Error: ${finalData.message}\n`;
          } else {
            errorMessage += `Failed to process your video.\n`;
          }
<<<<<<< HEAD

          // Handle specific error codes
          if (lastData.error_code === "insufficient_tokens") {
            errorMessage = `❌ *Insufficient Tokens*\n\nYou don't have enough tokens to process this video. Please purchase more tokens to continue.`;
          } else if (lastData.error_code === "video_too_long") {
            errorMessage = `❌ *Video Too Long*\n\nThe video is too long for processing. Please use a shorter video (recommended: under 10 minutes).`;
          } else if (lastData.error_code === "invalid_url") {
            errorMessage = `❌ *Invalid URL*\n\nPlease make sure the YouTube video is public and accessible.`;
          }

          errorMessage += `\n\nPlease try again later or contact support.`;

          if (bot) {
            await bot.sendMessage(chatId, errorMessage, {
              parse_mode: "Markdown",
            });
          }
        } else {
          // No valid final status
          if (bot) {
            await bot.sendMessage(
              chatId,
              `❌ *Processing Error*\n\nSomething went wrong during processing. Please try again later.`,
              {
                parse_mode: "Markdown",
              }
            );
          }
=======
          errorMessage += `\nPlease try again later or contact support.`;
          await bot!.sendMessage(chatId, errorMessage, {
            parse_mode: "Markdown",
          });
>>>>>>> 1d54a48d
        }
      } catch (error: unknown) {
        const errorMessage =
          `❌ *Error*\n\n` +
          `Failed to process your video.\n` +
          `Error: ${
            error instanceof Error ? error.message : "Unknown error"
          }\n\n` +
          `Please try again later or contact support.`;
        if (bot) {
          await bot.sendMessage(chatId, errorMessage, {
            parse_mode: "Markdown",
          });
        }
      }
    };

    // Handle callback queries (video generation)
    bot.on("callback_query", async (query: CallbackQuery) => {
      const message = query.message as Message;
      const chatId = message.chat.id;
      const data = query.data || "";
<<<<<<< HEAD
      const _messageId = message.message_id;
=======
      const messageId = message.message_id;
>>>>>>> 1d54a48d
      const userId = query.from.id;
      const userName = query.from.first_name;

      console.log(`🔘 Callback query from ${userName} (${userId}): ${data}`);

      if (data.startsWith("/generateVideo ")) {
        const videoUrl = data.replace("/generateVideo ", "");

        try {
          if (bot) {
            await bot.answerCallbackQuery(query.id, {
              text: "🎬 Processing your video...",
              show_alert: false,
            });

            await bot.sendMessage(
              chatId,
              `🎬 *Generating Short/Reel*\n\n` +
                `Processing video:\n${videoUrl}\n\n` +
                `⏳ This may take a moment. We'll notify you when it's ready!`,
              {
                parse_mode: "Markdown",
                reply_to_message_id: messageId,
              }
            );

            await processVideoWithKlap(videoUrl, chatId, String(userId));
          }
        } catch (error: unknown) {
          if (error instanceof Error) {
            console.error("❌ Error handling callback query:", error.message);
          } else {
            console.error("❌ Error handling callback query:", error);
          }

          if (bot) {
            await bot.answerCallbackQuery(query.id, {
              text: "❌ Error processing request",
              show_alert: true,
            });

            await bot.sendMessage(
              chatId,
              `❌ *Error*\n\nFailed to process your video. Please try again later.`,
              { parse_mode: "Markdown" }
            );
          }
        }
      }
    });
    // Handle incoming messages - Email → OTP Flow
    bot.on("message", async (msg: Message) => {
      const chatId = msg.chat.id;
      const text = msg.text;
      const name = msg.from?.first_name || "User";
      const username = msg.from?.username || "";

      console.log(`📩 Message from ${name} (${chatId}): ${text}`);

      // Skip commands
      if (text && text.startsWith("/")) {
        return;
      }

      const currentState = userStates.get(chatId) || { step: "waiting_email" };

      // Handle 6-digit OTP code
      const otpPattern = /^\d{6}$/;
      if (text && otpPattern.test(text.trim())) {
        console.log(`🔐 OTP received: ${text.trim()}`);

        if (currentState.step === "waiting_otp" && currentState.email) {
          // Complete email linking with OTP
          try {
            const API_URL = process.env.API_BASE_URL || "http://localhost:3000";
            const response = await axios.post(
              `${API_URL}/api/telegram/complete-email-linking`,
              {
                otpCode: text.trim(),
                chatId: chatId,
              },
              {
                headers: { "Content-Type": "application/json" },
                timeout: 10000,
              }
            );

            if (response.data.success) {
              userStates.delete(chatId); // Clear state

              if (bot) {
                await bot.sendMessage(
                  chatId,
                  `✅ *Account Connected Successfully!*\n\n` +
                    `🎉 Welcome ${name}!\n\n` +
                    `Your Telegram account has been linked with:\n` +
                    `👤 *Name:* ${response.data.user.name}\n` +
                    `📧 *Email:* ${response.data.user.email}\n\n` +
                    `🔔 You will now receive notifications from Reeru Bot.\n\n` +
                    `🚀 Ready to create amazing content!`,
                  { parse_mode: "Markdown" }
                );
              }

              console.log(
                `✅ Email + OTP linking completed for: ${response.data.user.name}`
              );
            } else {
              if (bot) {
                await bot.sendMessage(
                  chatId,
                  `❌ *Verification Failed*\n\n${response.data.message}\n\n` +
                    `💡 *Try again:* Send your email address to restart the process.`,
                  { parse_mode: "Markdown" }
                );
              }
            }
          } catch (error: unknown) {
            if (error instanceof Error) {
              console.error("❌ Complete email linking error:", error.message);
            } else {
              console.error("❌ Complete email linking error:", error);
            }

            let errorMessage = "❌ *Verification Failed*\n\n";

            // Try to access error.response?.data?.message if possible
            const err = error as { response?: { data?: { message?: string } } };
            if (err.response?.data?.message) {
              if (err.response.data.message.includes("Invalid OTP")) {
                errorMessage +=
                  "❌ *Invalid or Expired OTP*\n\n" +
                  "The OTP code is either invalid, expired, or already used.\n\n" +
                  "💡 *Solution:*\n" +
                  "1. Go to your Reeru dashboard\n" +
                  "2. Generate a new OTP code\n" +
                  "3. Send the new code here";
              } else if (
                err.response.data.message.includes(
                  "verification session expired"
                )
              ) {
                errorMessage +=
                  "⏰ *Session Expired*\n\n" +
                  "Your verification session has expired.\n\n" +
                  "💡 *Solution:* Send your email address again to restart.";
                userStates.delete(chatId);
              } else {
                errorMessage += err.response.data.message;
              }
            } else {
              errorMessage += "Unable to verify OTP. Please try again.";
            }

            if (bot) {
              await bot.sendMessage(chatId, errorMessage, {
                parse_mode: "Markdown",
              });
            }
          }
        } else {
          // User sent OTP but not in correct flow
          if (bot) {
            await bot.sendMessage(
              chatId,
              `🔐 *OTP Code Detected*\n\n` +
                `I see you sent a 6-digit code, but you need to send your email address first.\n\n` +
                `📧 *Please send your email:* user@example.com\n` +
                `Then I'll ask for your OTP code! 😊`,
              { parse_mode: "Markdown" }
            );
          }
        }
        return;
      }

      // Handle email address
      const emailPattern = /^[^\s@]+@[^\s@]+\.[^\s@]+$/;
      if (text && emailPattern.test(text.trim())) {
        console.log(`📧 Email linking initiated: ${text.trim()}`);

        try {
          const API_URL = process.env.API_BASE_URL || "http://localhost:3000";
          const response = await axios.post(
            `${API_URL}/api/telegram/initiate-email-linking`,
            {
              email: text.trim(),
              chatId: chatId,
              telegramName: name,
              telegramUsername: username,
            },
            {
              headers: { "Content-Type": "application/json" },
              timeout: 10000,
            }
          );

          if (response.data.success) {
            // Set user state to waiting for OTP
            userStates.set(chatId, {
              step: "waiting_otp",
              email: text.trim(),
              expiresAt: new Date(Date.now() + 10 * 60 * 1000), // 10 minutes
            });

            if (bot) {
              await bot.sendMessage(
                chatId,
                `✅ *Email Verified!*\n\n` +
                  `👤 *Account Found:* ${response.data.user.name}\n` +
                  `📧 *Email:* ${response.data.user.email}\n\n` +
                  `🔐 *Next Step:*\n` +
                  `1️⃣ Go to your Reeru dashboard\n` +
                  `2️⃣ Generate OTP code\n` +
                  `3️⃣ Send the 6-digit code here\n\n` +
                  `⏰ *Hurry!* This session expires in 10 minutes.\n` +
                  `🔄 To restart, just send your email again.`,
                { parse_mode: "Markdown" }
              );
            }

            console.log(
              `✅ Email verified, waiting for OTP: ${response.data.user.name}`
            );
          } else {
            if (bot) {
              await bot.sendMessage(
                chatId,
                `❌ *Email Verification Failed*\n\n${response.data.message}`,
                { parse_mode: "Markdown" }
              );
            }
          }
        } catch (error: unknown) {
          if (error instanceof Error) {
            console.log("❌ Email initiation error:", error.message);
          } else {
            console.log("❌ Email initiation error:", error);
          }

          let errorMessage = "❌ *Email Verification Failed*\n\n";
          const err = error as {
            response?: { data?: { message?: string; errorCode?: string } };
          };
          const errorCode = err.response?.data?.errorCode;

          switch (errorCode) {
            case "email_not_found":
              errorMessage +=
                "📧 *Email Not Found*\n\n" +
                "The email you entered is not registered in Reeru system.\n\n" +
                "💡 *Solutions:*\n" +
                "• Make sure email is registered in Reeru\n" +
                "• Check spelling carefully\n" +
                "• Register new account if needed";
              break;

            case "telegram_already_linked_to_other_user":
              errorMessage +=
                "🔗 *Telegram Already Connected*\n\n" +
                "This Telegram account is already linked to another user.\n\n" +
                "💡 *Solutions:*\n" +
                "• Use a different Telegram account\n" +
                "• Contact support to disconnect old connection";
              break;

            case "email_already_linked_to_other_telegram":
              errorMessage +=
                "📱 *Email Already Connected*\n\n" +
                "This email is already linked to another Telegram account.\n\n" +
                "💡 *Solutions:*\n" +
                "• Use the previously connected Telegram account\n" +
                "• Contact support to disconnect old connection";
              break;

            default:
              errorMessage += `${
                err.response?.data?.message ||
                (error instanceof Error ? error.message : "Unknown error")
              }\n\n💡 Please try again or contact support.`;
          }

          if (bot) {
            await bot.sendMessage(chatId, errorMessage, {
              parse_mode: "Markdown",
            });
          }
        }
        return;
      }

      // Default welcome message
      if (bot) {
        await bot.sendMessage(
          chatId,
          `👋 Halo ${name}! Selamat datang di *Reeru Bot*\n\n` +
            `🔗 *Connect your account in 2 easy steps:*\n\n` +
            `*Step 1:* Send your registered email address\n` +
            `📧 Example: *user@example.com*\n\n` +
            `*Step 2:* I'll verify your email, then you send OTP from dashboard\n` +
            `🔐 Example: *123456*\n\n` +
            `⚡ Simple, secure, and fast! Let's start with your email. 😊`,
          { parse_mode: "Markdown" }
        );
      }
    });

    // Commands
    bot.onText(/\/start/, async (msg: Message) => {
      const chatId = msg.chat.id;
      const name = msg.from?.first_name || "User";

      if (bot) {
        await bot.sendMessage(
          chatId,
          `🎉 Welcome to *Reeru Bot*, ${name}!\n\n` +
            `🔗 *Connect your account:*\n\n` +
            `*Step 1:* Send your registered email\n` +
            `*Step 2:* Send OTP from your dashboard\n\n` +
            `📧 Start by sending your email address!\n` +
            `Example: user@example.com`,
          { parse_mode: "Markdown" }
        );
      }
    });

    bot.onText(/\/help/, async (msg: Message) => {
      const chatId = msg.chat.id;

      if (bot) {
        await bot.sendMessage(
          chatId,
          `❓ *Reeru Bot Help*\n\n` +
            `*Available Commands:*\n` +
            `• /start - Get started\n` +
            `• /help - Show this help\n` +
            `• /status - Check connection status\n` +
            `• /unlink - Disconnect your account\n\n` +
            `*How to Connect:*\n` +
            `1. Send your registered email\n` +
            `2. Go to Reeru dashboard\n` +
            `3. Generate OTP code\n` +
            `4. Send 6-digit code here\n\n` +
            `*Example:* user@example.com → 123456`,
          { parse_mode: "Markdown" }
        );
      }
    });

    bot.onText(/\/status/, async (msg: Message) => {
      const chatId = msg.chat.id;
      const name = msg.from?.first_name || "User";

      try {
        // Check if user is linked by trying to get user info
        const API_URL = process.env.API_BASE_URL || "http://localhost:3000";
        const response = await axios.post(
          `${API_URL}/api/telegram/check-status`,
          { chatId: chatId },
          {
            headers: { "Content-Type": "application/json" },
            timeout: 5000,
          }
        );

        if (response.data.success && response.data.user && bot) {
          await bot.sendMessage(
            chatId,
            `📊 *Connection Status*\n\n` +
              `✅ *Connected!*\n\n` +
              `👤 Name: ${response.data.user.name}\n` +
              `📧 Email: ${response.data.user.email}\n` +
              `🆔 Chat ID: ${chatId}\n\n` +
              `🔔 You're receiving daily updates!\n` +
              `📱 Use /unlink to disconnect`,
            { parse_mode: "Markdown" }
          );
        } else if (bot) {
          await bot.sendMessage(
            chatId,
            `📊 *Connection Status*\n\n` +
              `❌ *Not Connected*\n\n` +
              `👤 Name: ${name}\n` +
              `🆔 Chat ID: ${chatId}\n\n` +
              `📧 Send your email to connect your account!`,
            { parse_mode: "Markdown" }
          );
        }
      } catch (error: unknown) {
        if (error instanceof Error) {
          console.error("❌ Status check error:", error.message);
        } else {
          console.error("❌ Status check error:", error);
        }
        if (bot) {
          await bot.sendMessage(
            chatId,
            `📊 *Connection Status*\n\n` +
              `👤 Name: ${name}\n` +
              `🆔 Chat ID: ${chatId}\n\n` +
              `To check if your account is connected, send your email address. ` +
              `The bot will tell you if it's already linked.`,
            { parse_mode: "Markdown" }
          );
        }
      }
    });

    bot.onText(/\/unlink/, async (msg: Message) => {
      const chatId = msg.chat.id;

      try {
        const API_URL = process.env.API_BASE_URL || "http://localhost:3000";
        const response = await axios.post(
          `${API_URL}/api/telegram/unlink`,
          { chatId: chatId },
          {
            headers: { "Content-Type": "application/json" },
            timeout: 10000,
          }
        );

        if (response.data.success && bot) {
          await bot.sendMessage(
            chatId,
            `✅ *Account Disconnected Successfully!*\n\n` +
              `👤 *Account:* ${response.data.user.name}\n` +
              `📧 *Email:* ${response.data.user.email}\n\n` +
              `🔕 You will no longer receive daily updates.\n` +
              `📱 Your account is now unlinked from this Telegram.\n\n` +
              `💡 *To reconnect:* Send your email address again anytime!`,
            { parse_mode: "Markdown" }
          );

          console.log(
            `✅ Account unlinked: ${response.data.user.name} (${chatId})`
          );
        } else if (bot) {
          await bot.sendMessage(
            chatId,
            `❌ *No Connected Account Found*\n\n` +
              `This Telegram account is not linked to any Reeru account.\n\n` +
              `📧 *To connect:* Send your registered email address`,
            { parse_mode: "Markdown" }
          );
        }
      } catch (error: unknown) {
        if (error instanceof Error) {
          console.error("❌ Unlink error:", error.message);
        } else {
          console.error("❌ Unlink error:", error);
        }

        let errorMessage = "❌ *Failed to Disconnect Account*\n\n";
        const err = error as { response?: { data?: { message?: string } } };
        if (err.response?.data?.message) {
          errorMessage += err.response.data.message;
        } else {
          errorMessage += "Unable to process unlink request. Please try again.";
        }

        if (bot) {
          await bot.sendMessage(chatId, errorMessage, {
            parse_mode: "Markdown",
          });
        }
      }
    });

    bot.onText(/\/testReminder/, async (msg: Message) => {
      const chatId = msg.chat.id;
      const userId = msg.from?.id;

      console.log(`🧪 Test reminder requested by ${userId}`);

      try {
        if (cronService) {
          await cronService.testDailyReminder();
          if (bot) {
            await bot.sendMessage(
              chatId,
              `✅ *Test Reminder Sent*\n\nCheck your messages for the daily reminder format!`,
              { parse_mode: "Markdown" }
            );
          }
        } else {
          throw new Error("CronService not initialized");
        }
      } catch (error: unknown) {
        if (error instanceof Error) {
          console.error("❌ Error testing reminder:", error.message);
        } else {
          console.error("❌ Error testing reminder:", error);
        }
        if (bot) {
          await bot.sendMessage(
            chatId,
            `❌ *Error*\n\nFailed to send test reminder. Please make sure your account is linked.`,
            { parse_mode: "Markdown" }
          );
        }
      }
    });

    // Clean up expired states periodically
    setInterval(() => {
      const now = new Date();
      for (const [chatId, state] of userStates.entries()) {
        if (state.expiresAt && state.expiresAt < now) {
          userStates.delete(chatId);
          console.log(`🧹 Cleaned expired state for chatId: ${chatId}`);
        }
      }
    }, 5 * 60 * 1000); // Clean every 5 minutes

    // Error handling
    bot.on("polling_error", (error: unknown) => {
      if (error instanceof Error) {
        console.log("❌ Polling error:", error.message);
      } else {
        console.log("❌ Polling error:", error);
      }
    });

    console.log("✅ Bot setup complete. Waiting for messages...");
  } else {
    console.log("❌ TELEGRAM_BOT_TOKEN not found in environment variables");
  }
} else {
  console.log(
    "⏭️ Skipping Telegram Bot initialization (build time or test environment)"
  );
}

export default bot;<|MERGE_RESOLUTION|>--- conflicted
+++ resolved
@@ -3,96 +3,8 @@
 import TelegramBot from "node-telegram-bot-api";
 import axios from "axios";
 import type { CallbackQuery, Message } from "node-telegram-bot-api";
-import type CronServiceType from "@/lib/cronService";
-
-<<<<<<< HEAD
-// Type definitions for SSE data
-interface SSEBaseData {
-  status: string;
-  message: string;
-  progress?: number;
-  tokens_remaining?: number;
-  task_id?: string;
-  project_id?: string;
-  error?: string;
-  error_code?: string;
-}
-
-interface SSECompletedData extends SSEBaseData {
-  status: "completed";
-  short: {
-    id: string;
-    title: string;
-    virality_score: number;
-    duration?: number;
-    transcript?: string;
-    description?: string;
-    captions?:
-      | {
-          tiktok?: string;
-          youtube?: string;
-          linkedin?: string;
-          instagram?: string;
-        }
-      | string;
-    export_status?: string;
-    download_url?: string;
-    export_id?: string;
-  };
-}
-
-interface SSEErrorData extends SSEBaseData {
-  status: "error";
-  error_code?: string;
-  error_details?: string;
-}
-
-type SSEData = SSECompletedData | SSEErrorData | SSEBaseData;
-
-// User state types
-interface UserState {
-  step: "waiting_email" | "waiting_otp";
-  email?: string;
-  expiresAt?: Date;
-}
-
-// API Response types
-interface EmailLinkingResponse {
-  success: boolean;
-  message?: string;
-  user?: {
-    name: string;
-    email: string;
-  };
-}
-
-interface CompleteLinkingResponse {
-  success: boolean;
-  message?: string;
-  user?: {
-    name: string;
-    email: string;
-  };
-}
-
-interface CheckStatusResponse {
-  success: boolean;
-  user?: {
-    name: string;
-    email: string;
-  };
-}
-
-interface UnlinkResponse {
-  success: boolean;
-  user?: {
-    name: string;
-    email: string;
-  };
-}
-
-=======
->>>>>>> 1d54a48d
+import type CronService from "@/lib/cronService";
+
 // Prevent initialization during build or in non-runtime environments
 const shouldInitialize =
   process.env.NEXT_RUNTIME === "nodejs" &&
@@ -101,7 +13,7 @@
   !process.env.NEXT_PHASE; // Prevent during build phases
 
 let bot: TelegramBot | null = null;
-let cronService: CronServiceType | null = null;
+let cronService: CronService | null = null;
 
 if (shouldInitialize) {
   const token = process.env.TELEGRAM_BOT_TOKEN as string;
@@ -121,9 +33,6 @@
       });
 
     // Store user states (in production, use Redis or database)
-<<<<<<< HEAD
-    const userStates = new Map<number, UserState>();
-=======
     const userStates = new Map<
       number,
       {
@@ -132,7 +41,6 @@
         expiresAt?: Date;
       }
     >();
->>>>>>> 1d54a48d
 
     // Helper function to process video with Klap API
     const processVideoWithKlap = async (
@@ -143,29 +51,10 @@
       const API_URL = `${
         process.env.API_BASE_URL || "http://localhost:3000"
       }/api/klap`;
-<<<<<<< HEAD
-
-=======
-      // use userId for tracking purposes
-      console.log(
-        `📹 Processing video for chatId: ${chatId}, userId: ${userId}`
-      );
->>>>>>> 1d54a48d
+      let messageId: number | undefined;
+      let lastProgress = 0;
+
       try {
-        // Send initial processing message
-        if (bot) {
-          await bot.sendMessage(
-            chatId,
-            `🎬 *Generating Short/Reel*\n\n` +
-              `Processing video:\n${videoUrl}\n\n` +
-              `⏳ This may take a moment. We'll notify you when it's ready!`,
-            {
-              parse_mode: "Markdown",
-            }
-          );
-        }
-
-        // Make request to backend and wait for final result
         const response = await fetch(API_URL, {
           method: "POST",
           headers: {
@@ -179,196 +68,226 @@
           throw new Error(`API responded with status: ${response.status}`);
         }
 
-        // Read the entire response (not streaming)
+        if (userId) {
+          console.log(`📊 Processing video for user ${userId}...`);
+        }
+
         const reader = response.body?.getReader();
         const decoder = new TextDecoder();
         let buffer = "";
-        let finalData = null;
+
         if (!reader) {
           throw new Error("No response body");
         }
-<<<<<<< HEAD
-
-        let lastData: SSEData | null = null;
-        let buffer = "";
-
-        // Read the entire stream
+
         while (true) {
           const { done, value } = await reader.read();
           if (done) break;
 
           buffer += decoder.decode(value, { stream: true });
-
-          // Process complete SSE messages
           const lines = buffer.split("\n");
-          buffer = lines.pop() || ""; // Keep incomplete line in buffer
+
+          buffer = lines.pop() || "";
 
           for (const line of lines) {
             if (line.startsWith("data: ")) {
               try {
-                const data = JSON.parse(line.slice(6)) as SSEData;
-                lastData = data; // Keep track of the last data
-
-                // You can optionally send intermediate updates here if needed
-                // For now, we'll just wait for the final result
-              } catch (e) {
-                // Ignore parse errors
-                console.log("❌ Error parsing SSE data:", e);
+                const jsonStr = line.slice(6).trim();
+                if (!jsonStr) continue;
+
+                const data = JSON.parse(jsonStr);
+                console.log("📊 Klap API Update:", data.status, data.message);
+
+                if (
+                  data.progress !== undefined &&
+                  data.progress !== lastProgress
+                ) {
+                  const progressBar =
+                    "█".repeat(Math.floor(data.progress / 10)) +
+                    "░".repeat(10 - Math.floor(data.progress / 10));
+
+                  let statusEmoji = "⏳";
+                  if (data.status === "creating_task") statusEmoji = "🚀";
+                  else if (data.status === "processing") statusEmoji = "🔄";
+                  else if (data.status === "exporting_short")
+                    statusEmoji = "📦";
+                  else if (data.status === "completed") statusEmoji = "✅";
+                  else if (data.status === "error") statusEmoji = "❌";
+
+                  const progressMessage =
+                    `${statusEmoji} *Generating Short/Reel*\n\n` +
+                    `📊 Status: ${data.message}\n` +
+                    `📈 Progress: [${progressBar}] ${data.progress}%\n\n` +
+                    `${data.task_id ? `🆔 Task ID: ${data.task_id}\n` : ""}` +
+                    `${
+                      data.tokens_remaining !== undefined
+                        ? `🪙 Tokens remaining: ${data.tokens_remaining}\n`
+                        : ""
+                    }` +
+                    `⏱️ Please wait...`;
+
+                  if (messageId && bot) {
+                    try {
+                      await bot.editMessageText(progressMessage, {
+                        chat_id: chatId,
+                        message_id: messageId,
+                        parse_mode: "Markdown",
+                      });
+                    } catch (editError: unknown) {
+                      // Message might be identical, ignore error
+                      if (editError instanceof Error) {
+                        console.error(
+                          "❌ Error editing message:",
+                          editError.message
+                        );
+                      } else {
+                        console.error("❌ Error editing message:", editError);
+                      }
+                    }
+                  } else if (bot) {
+                    const sentMessage = await bot.sendMessage(
+                      chatId,
+                      progressMessage,
+                      {
+                        parse_mode: "Markdown",
+                      }
+                    );
+                    messageId = sentMessage.message_id;
+                  }
+
+                  lastProgress = data.progress;
+                }
+
+                if (data.status === "completed" && data.short && bot) {
+                  const short = data.short;
+                  const completionMessage =
+                    `✅ *Video Ready!*\n\n` +
+                    `🎬 *Title:* ${short.title}\n` +
+                    `🎯 *Virality Score:* ${short.virality_score}/100\n` +
+                    `💡 *Analysis:*\n_${short.description}_\n\n` +
+                    `📝 *Caption suggestion:*\n${
+                      short.captions?.tiktok ||
+                      short.captions ||
+                      "No caption generated"
+                    }\n\n` +
+                    `🪙 *Tokens remaining:* ${data.tokens_remaining || 0}\n\n` +
+                    `🌐 *View your short:* [Open Dashboard](${
+                      process.env.API_BASE_URL || "http://localhost:3000"
+                    }/your-clip)\n` +
+                    `🔗 *Original:* [View on YouTube](${videoUrl})`;
+
+                  if (messageId) {
+                    await bot.editMessageText(completionMessage, {
+                      chat_id: chatId,
+                      message_id: messageId,
+                      parse_mode: "Markdown",
+                      disable_web_page_preview: true,
+                    });
+                  }
+
+                  await bot.sendMessage(
+                    chatId,
+                    `🎉 *Success!*\n\n` +
+                      `Your short "${short.title}" is ready!\n\n` +
+                      `📱 *View & Download:* [${
+                        process.env.API_BASE_URL || "http://localhost:3000"
+                      }/your-clip](${
+                        process.env.API_BASE_URL || "http://localhost:3000"
+                      }/your-clip)\n\n` +
+                      `💾 *Direct download:* ${short.download_url}`,
+                    {
+                      parse_mode: "Markdown",
+                      disable_web_page_preview: false,
+                    }
+                  );
+                }
+
+                if (data.status === "error" && bot) {
+                  let errorMessage = `❌ *Processing Failed*\n\n`;
+
+                  if (data.error_code === "video_too_long") {
+                    errorMessage +=
+                      `🎬 *Video Too Long*\n\n` +
+                      `The video you selected is too long for processing.\n\n` +
+                      `📏 *Recommendation:* Use videos shorter than 10 minutes\n` +
+                      `⏱️ *Tip:* Shorter videos (2-5 minutes) work best for creating engaging shorts!`;
+                  } else if (data.error_code === "invalid_url") {
+                    errorMessage +=
+                      `🔗 *Invalid Video URL*\n\n` +
+                      `Please make sure:\n` +
+                      `• The YouTube video is public\n` +
+                      `• The URL is correct and accessible\n` +
+                      `• The video is not age-restricted`;
+                  } else if (data.error_code === "unsupported_platform") {
+                    errorMessage +=
+                      `🚫 *Unsupported Platform*\n\n` +
+                      `Currently only YouTube videos are supported.\n` +
+                      `Please share a YouTube video URL.`;
+                  } else if (data.error_code === "fetch_shorts_failed") {
+                    errorMessage +=
+                      `📥 *Fetch Failed*\n\n` +
+                      `Your video was processed successfully, but we couldn't retrieve the shorts from Klap.\n\n` +
+                      `✅ *Good news:* Your shorts are likely ready!\n` +
+                      `🌐 *Check Klap Dashboard:* https://app.klap.app\n` +
+                      `🆔 *Project ID:* ${
+                        data.project_id || "Not available"
+                      }\n\n` +
+                      `📧 *Need help?* Contact support with the Project ID above.`;
+                  } else if (data.error_code === "no_shorts_generated") {
+                    errorMessage +=
+                      `🤔 *No Shorts Generated*\n\n` +
+                      `The AI couldn't create engaging shorts from this video.\n\n` +
+                      `This might happen when:\n` +
+                      `• Video has mostly music/no clear speech\n` +
+                      `• Content is too complex or abstract\n` +
+                      `• Video quality is too low\n\n` +
+                      `💡 *Try videos with:*\n` +
+                      `• Clear speech/dialogue\n` +
+                      `• Engaging visual content\n` +
+                      `• Educational or entertaining topics\n` +
+                      `• Good audio quality`;
+                  } else {
+                    errorMessage +=
+                      `Error: ${data.message}\n` +
+                      `${
+                        data.error_details
+                          ? `\nDetails: ${data.error_details}`
+                          : ""
+                      }`;
+                  }
+
+                  errorMessage += `\n\n💡 *Try again with a different video or contact support if the problem persists.*`;
+
+                  if (messageId) {
+                    await bot.editMessageText(errorMessage, {
+                      chat_id: chatId,
+                      message_id: messageId,
+                      parse_mode: "Markdown",
+                    });
+                  } else {
+                    await bot.sendMessage(chatId, errorMessage, {
+                      parse_mode: "Markdown",
+                    });
+                  }
+                  break;
+                }
+              } catch (parseError: unknown) {
+                if (parseError instanceof Error) {
+                  console.error("Error parsing SSE data:", parseError.message);
+                } else {
+                  console.error("Error parsing SSE data:", parseError);
+                }
               }
             }
           }
         }
-
-        // Type guard for completed status
-        const isCompletedData = (
-          data: SSEData | null
-        ): data is SSECompletedData => {
-          return (
-            data !== null && data.status === "completed" && "short" in data
-          );
-        };
-
-        // Type guard for error status
-        const isErrorData = (data: SSEData | null): data is SSEErrorData => {
-          return data !== null && data.status === "error";
-        };
-
-        // Check the final result
-        if (isCompletedData(lastData) && bot) {
-          const short = lastData.short;
-
-          // Extract caption string
-          let captionText = "No caption generated";
-          if (typeof short.captions === "string") {
-            captionText = short.captions;
-          } else if (short.captions?.tiktok) {
-            captionText = short.captions.tiktok;
-          }
-
-          // Send success message with video details
-=======
-        while (true) {
-          const { done, value } = await reader.read();
-          if (done) break;
-          buffer += decoder.decode(value, { stream: true });
-        }
-        // Parse all SSE lines and get the last one
-        const lines = buffer.split("\n").filter((l) => l.startsWith("data: "));
-        if (lines.length > 0) {
-          try {
-            finalData = JSON.parse(lines[lines.length - 1].slice(6).trim());
-          } catch (e) {
-            console.error("❌ Failed to parse final data:", e);
-            finalData = null;
-          }
-        }
-        // Send final message
-        if (
-          finalData &&
-          finalData.status === "completed" &&
-          finalData.short &&
-          bot
-        ) {
-          const short = finalData.short;
->>>>>>> 1d54a48d
-          const completionMessage =
-            `✅ *Video Ready!*\n\n` +
-            `🎬 *Title:* ${short.title}\n` +
-            `🎯 *Virality Score:* ${short.virality_score}/100\n` +
-<<<<<<< HEAD
-            `💡 *Analysis:*\n_${
-              short.description || "No analysis available"
-            }_\n\n` +
-            `📝 *Caption suggestion:*\n${captionText}\n\n` +
-            `🪙 *Tokens remaining:* ${lastData.tokens_remaining || 0}\n\n` +
-=======
-            `💡 *Analysis:*\n_${short.description}_\n\n` +
-            `📝 *Caption suggestion:*\n${
-              short.captions?.tiktok || short.captions || "No caption generated"
-            }\n\n` +
-            `🪙 *Tokens remaining:* ${finalData.tokens_remaining || 0}\n\n` +
->>>>>>> 1d54a48d
-            `🌐 *View your short:* [Open Dashboard](${
-              process.env.API_BASE_URL || "http://localhost:3000"
-            }/your-clip)\n` +
-            `🔗 *Original:* [View on YouTube](${videoUrl})`;
-<<<<<<< HEAD
-
-=======
->>>>>>> 1d54a48d
-          await bot.sendMessage(chatId, completionMessage, {
-            parse_mode: "Markdown",
-            disable_web_page_preview: true,
-          });
-<<<<<<< HEAD
-
-          // Send download link message
-=======
->>>>>>> 1d54a48d
-          await bot.sendMessage(
-            chatId,
-            `🎉 *Success!*\n\n` +
-              `Your short "${short.title}" is ready!\n\n` +
-              `📱 *View & Download:* [${
-                process.env.API_BASE_URL || "http://localhost:3000"
-              }/your-clip](${
-                process.env.API_BASE_URL || "http://localhost:3000"
-              }/your-clip)\n\n` +
-<<<<<<< HEAD
-              `💾 *Direct download:* ${short.download_url || "Not available"}`,
-=======
-              `💾 *Direct download:* ${short.download_url}`,
->>>>>>> 1d54a48d
-            {
-              parse_mode: "Markdown",
-              disable_web_page_preview: false,
-            }
-          );
+      } catch (error: unknown) {
+        if (error instanceof Error) {
+          console.error("❌ Klap API Error:", error.message);
         } else {
-          // Send error message if failed
-          let errorMessage = `❌ *Processing Failed*\n\n`;
-          if (finalData && finalData.message) {
-            errorMessage += `Error: ${finalData.message}\n`;
-          } else {
-            errorMessage += `Failed to process your video.\n`;
-          }
-<<<<<<< HEAD
-
-          // Handle specific error codes
-          if (lastData.error_code === "insufficient_tokens") {
-            errorMessage = `❌ *Insufficient Tokens*\n\nYou don't have enough tokens to process this video. Please purchase more tokens to continue.`;
-          } else if (lastData.error_code === "video_too_long") {
-            errorMessage = `❌ *Video Too Long*\n\nThe video is too long for processing. Please use a shorter video (recommended: under 10 minutes).`;
-          } else if (lastData.error_code === "invalid_url") {
-            errorMessage = `❌ *Invalid URL*\n\nPlease make sure the YouTube video is public and accessible.`;
-          }
-
-          errorMessage += `\n\nPlease try again later or contact support.`;
-
-          if (bot) {
-            await bot.sendMessage(chatId, errorMessage, {
-              parse_mode: "Markdown",
-            });
-          }
-        } else {
-          // No valid final status
-          if (bot) {
-            await bot.sendMessage(
-              chatId,
-              `❌ *Processing Error*\n\nSomething went wrong during processing. Please try again later.`,
-              {
-                parse_mode: "Markdown",
-              }
-            );
-          }
-=======
-          errorMessage += `\nPlease try again later or contact support.`;
-          await bot!.sendMessage(chatId, errorMessage, {
-            parse_mode: "Markdown",
-          });
->>>>>>> 1d54a48d
-        }
-      } catch (error: unknown) {
+          console.error("❌ Klap API Error:", error);
+        }
+
         const errorMessage =
           `❌ *Error*\n\n` +
           `Failed to process your video.\n` +
@@ -376,7 +295,14 @@
             error instanceof Error ? error.message : "Unknown error"
           }\n\n` +
           `Please try again later or contact support.`;
-        if (bot) {
+
+        if (messageId && bot) {
+          await bot.editMessageText(errorMessage, {
+            chat_id: chatId,
+            message_id: messageId,
+            parse_mode: "Markdown",
+          });
+        } else if (bot) {
           await bot.sendMessage(chatId, errorMessage, {
             parse_mode: "Markdown",
           });
@@ -389,11 +315,7 @@
       const message = query.message as Message;
       const chatId = message.chat.id;
       const data = query.data || "";
-<<<<<<< HEAD
-      const _messageId = message.message_id;
-=======
       const messageId = message.message_id;
->>>>>>> 1d54a48d
       const userId = query.from.id;
       const userName = query.from.first_name;
 
@@ -444,6 +366,7 @@
         }
       }
     });
+
     // Handle incoming messages - Email → OTP Flow
     bot.on("message", async (msg: Message) => {
       const chatId = msg.chat.id;
